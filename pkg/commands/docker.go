package commands

import (
	"bufio"
	"context"
	"encoding/json"
	"fmt"
	"io"
	ogLog "log"
	"os"
	"os/exec"
	"strings"
	"sync"
	"time"

	cliconfig "github.com/docker/cli/cli/config"
	ddocker "github.com/docker/cli/cli/context/docker"
	ctxstore "github.com/docker/cli/cli/context/store"
	"github.com/docker/docker/api/types/container"
	"github.com/docker/docker/client"
	"github.com/imdario/mergo"
	"github.com/jesseduffield/lazydocker/pkg/commands/ssh"
	"github.com/jesseduffield/lazydocker/pkg/config"
	"github.com/jesseduffield/lazydocker/pkg/i18n"
	"github.com/jesseduffield/lazydocker/pkg/utils"
	"github.com/sasha-s/go-deadlock"
	"github.com/sirupsen/logrus"
)

const (
	APIVersion       = "1.25"
	dockerHostEnvKey = "DOCKER_HOST"
)

// DockerCommand is our main docker interface
type DockerCommand struct {
	Log                    *logrus.Entry
	OSCommand              *OSCommand
	Tr                     *i18n.TranslationSet
	Config                 *config.AppConfig
	Client                 *client.Client
	InDockerComposeProject bool
	ErrorChan              chan error
	ContainerMutex         deadlock.Mutex
	ServiceMutex           deadlock.Mutex

	Closers []io.Closer
}

var _ io.Closer = &DockerCommand{}

// LimitedDockerCommand is a stripped-down DockerCommand with just the methods the container/service/image might need
type LimitedDockerCommand interface {
	NewCommandObject(CommandObject) CommandObject
}

// CommandObject is what we pass to our template resolvers when we are running a custom command. We do not guarantee that all fields will be populated: just the ones that make sense for the current context
type CommandObject struct {
	DockerCompose string
	Service       *Service
	Container     *Container
	Image         *Image
	Volume        *Volume
	Network       *Network
}

// NewCommandObject takes a command object and returns a default command object with the passed command object merged in
func (c *DockerCommand) NewCommandObject(obj CommandObject) CommandObject {
	defaultObj := CommandObject{DockerCompose: c.Config.UserConfig.CommandTemplates.DockerCompose}
	_ = mergo.Merge(&defaultObj, obj)
	return defaultObj
}

// NewDockerCommand creates a DockerCommand struct that wraps the docker client.
// Able to run docker commands. And handles
func NewDockerCommand(log *logrus.Entry, osCommand *OSCommand, tr *i18n.TranslationSet, config *config.AppConfig, errorChan chan error) (*DockerCommand, error) {
	dockerHost, err := determineDockerHost()
<<<<<<< HEAD
=======
	if err != nil {
		ogLog.Printf("> could not determine host %v", err)
	}

	// NOTE: Inject the determined docker host to the environment. This allows the
	//       `SSHHandler.HandleSSHDockerHost()` to create a local unix socket tunneled
	//       over SSH to the specified ssh host.
	if strings.HasPrefix(dockerHost, "ssh://") {
		os.Setenv(dockerHostEnvKey, dockerHost)
	}

	tunnelCloser, err := ssh.NewSSHHandler(osCommand).HandleSSHDockerHost()
>>>>>>> de401677
	if err != nil {
		ogLog.Printf("> could not determine host %v", err)
	}

<<<<<<< HEAD
	tunnelCloser, err := ssh.NewSSHHandler(osCommand).HandleSSHDockerHost(dockerHost)
	if err != nil {
		ogLog.Fatal(err)
	}

	clientOpts := []client.Opt{
		client.FromEnv,
		client.WithVersion(APIVersion),
	}
	// For an ssh connection the DOCKER_HOST env variable has been overridden.
	// Discard the previously determined dockerHost
	if !strings.HasPrefix(dockerHost, "ssh://") {
		clientOpts = append(clientOpts, client.WithHost(dockerHost))
=======
	// Retrieve the docker host from the environment which could have been set by
	// the `SSHHandler.HandleSSHDockerHost()` and override `dockerHost`.
	dockerHostFromEnv := os.Getenv(dockerHostEnvKey)
	if dockerHostFromEnv != "" {
		dockerHost = dockerHostFromEnv
>>>>>>> de401677
	}

	cli, err := client.NewClientWithOpts(clientOpts...)
	if err != nil {
		ogLog.Fatal(err)
	}

	dockerCommand := &DockerCommand{
		Log:                    log,
		OSCommand:              osCommand,
		Tr:                     tr,
		Config:                 config,
		Client:                 cli,
		ErrorChan:              errorChan,
		InDockerComposeProject: true,
		Closers:                []io.Closer{tunnelCloser},
	}

	dockerCommand.setDockerComposeCommand(config)

	err = osCommand.RunCommand(
		utils.ApplyTemplate(
			config.UserConfig.CommandTemplates.CheckDockerComposeConfig,
			dockerCommand.NewCommandObject(CommandObject{}),
		),
	)
	if err != nil {
		dockerCommand.InDockerComposeProject = false
		log.Warn(err.Error())
	}

	return dockerCommand, nil
}

func (c *DockerCommand) setDockerComposeCommand(config *config.AppConfig) {
	if config.UserConfig.CommandTemplates.DockerCompose != "docker compose" {
		return
	}

	// it's possible that a user is still using docker-compose, so we'll check if 'docker comopose' is available, and if not, we'll fall back to 'docker-compose'
	err := c.OSCommand.RunCommand("docker compose version")
	if err != nil {
		config.UserConfig.CommandTemplates.DockerCompose = "docker-compose"
	}
}

func (c *DockerCommand) Close() error {
	return utils.CloseMany(c.Closers)
}

func (c *DockerCommand) CreateClientStatMonitor(container *Container) {
	container.MonitoringStats = true
	stream, err := c.Client.ContainerStats(context.Background(), container.ID, true)
	if err != nil {
		// not creating error panel because if we've disconnected from docker we'll
		// have already created an error panel
		c.Log.Error(err)
		container.MonitoringStats = false
		return
	}

	defer stream.Body.Close()

	scanner := bufio.NewScanner(stream.Body)
	for scanner.Scan() {
		data := scanner.Bytes()
		var stats ContainerStats
		_ = json.Unmarshal(data, &stats)

		recordedStats := &RecordedStats{
			ClientStats: stats,
			DerivedStats: DerivedStats{
				CPUPercentage:    stats.CalculateContainerCPUPercentage(),
				MemoryPercentage: stats.CalculateContainerMemoryUsage(),
			},
			RecordedAt: time.Now(),
		}

		container.appendStats(recordedStats, c.Config.UserConfig.Stats.MaxDuration)
	}

	container.MonitoringStats = false
}

func (c *DockerCommand) RefreshContainersAndServices(currentServices []*Service, currentContainers []*Container) ([]*Container, []*Service, error) {
	c.ServiceMutex.Lock()
	defer c.ServiceMutex.Unlock()

	containers, err := c.GetContainers(currentContainers)
	if err != nil {
		return nil, nil, err
	}

	var services []*Service
	// we only need to get these services once because they won't change in the runtime of the program
	if currentServices != nil {
		services = currentServices
	} else {
		services, err = c.GetServices()
		if err != nil {
			return nil, nil, err
		}
	}

	c.assignContainersToServices(containers, services)

	return containers, services, nil
}

func (c *DockerCommand) assignContainersToServices(containers []*Container, services []*Service) {
L:
	for _, service := range services {
		for _, ctr := range containers {
			if !ctr.OneOff && ctr.ServiceName == service.Name {
				service.Container = ctr
				continue L
			}
		}
		service.Container = nil
	}
}

// GetContainers gets the docker containers
func (c *DockerCommand) GetContainers(existingContainers []*Container) ([]*Container, error) {
	c.ContainerMutex.Lock()
	defer c.ContainerMutex.Unlock()

	containers, err := c.Client.ContainerList(context.Background(), container.ListOptions{All: true})
	if err != nil {
		return nil, err
	}

	ownContainers := make([]*Container, len(containers))

	for i, ctr := range containers {
		var newContainer *Container

		// check if we already have data stored against the container
		for _, existingContainer := range existingContainers {
			if existingContainer.ID == ctr.ID {
				newContainer = existingContainer
				break
			}
		}

		// initialise the container if it's completely new
		if newContainer == nil {
			newContainer = &Container{
				ID:            ctr.ID,
				Client:        c.Client,
				OSCommand:     c.OSCommand,
				Log:           c.Log,
				DockerCommand: c,
				Tr:            c.Tr,
			}
		}

		newContainer.Container = ctr
		// if the container is made with a name label we will use that
		if name, ok := ctr.Labels["name"]; ok {
			newContainer.Name = name
		} else {
			newContainer.Name = strings.TrimLeft(ctr.Names[0], "/")
		}
		newContainer.ServiceName = ctr.Labels["com.docker.compose.service"]
		newContainer.ProjectName = ctr.Labels["com.docker.compose.project"]
		newContainer.ContainerNumber = ctr.Labels["com.docker.compose.container"]
		newContainer.OneOff = ctr.Labels["com.docker.compose.oneoff"] == "True"

		ownContainers[i] = newContainer
	}

	c.SetContainerDetails(ownContainers)

	return ownContainers, nil
}

// GetServices gets services
func (c *DockerCommand) GetServices() ([]*Service, error) {
	if !c.InDockerComposeProject {
		return nil, nil
	}

	composeCommand := c.Config.UserConfig.CommandTemplates.DockerCompose
	output, err := c.OSCommand.RunCommandWithOutput(fmt.Sprintf("%s config --services", composeCommand))
	if err != nil {
		return nil, err
	}

	// output looks like:
	// service1
	// service2

	lines := utils.SplitLines(output)
	services := make([]*Service, len(lines))
	for i, str := range lines {
		services[i] = &Service{
			Name:          str,
			ID:            str,
			OSCommand:     c.OSCommand,
			Log:           c.Log,
			DockerCommand: c,
		}
	}

	return services, nil
}

func (c *DockerCommand) RefreshContainerDetails(containers []*Container) error {
	c.ContainerMutex.Lock()
	defer c.ContainerMutex.Unlock()

	c.SetContainerDetails(containers)

	return nil
}

// Attaches the details returned from docker inspect to each of the containers
// this contains a bit more info than what you get from the go-docker client
func (c *DockerCommand) SetContainerDetails(containers []*Container) {
	wg := sync.WaitGroup{}
	for _, ctr := range containers {
		ctr := ctr
		wg.Add(1)
		go func() {
			details, err := c.Client.ContainerInspect(context.Background(), ctr.ID)
			if err != nil {
				c.Log.Error(err)
			} else {
				ctr.Details = details
			}
			wg.Done()
		}()
	}
	wg.Wait()
}

// ViewAllLogs attaches to a subprocess viewing all the logs from docker-compose
func (c *DockerCommand) ViewAllLogs() (*exec.Cmd, error) {
	cmd := c.OSCommand.ExecutableFromString(
		utils.ApplyTemplate(
			c.OSCommand.Config.UserConfig.CommandTemplates.ViewAllLogs,
			c.NewCommandObject(CommandObject{}),
		),
	)

	c.OSCommand.PrepareForChildren(cmd)

	return cmd, nil
}

// DockerComposeConfig returns the result of 'docker-compose config'
func (c *DockerCommand) DockerComposeConfig() string {
	output, err := c.OSCommand.RunCommandWithOutput(
		utils.ApplyTemplate(
			c.OSCommand.Config.UserConfig.CommandTemplates.DockerComposeConfig,
			c.NewCommandObject(CommandObject{}),
		),
	)
	if err != nil {
		output = err.Error()
	}
	return output
}

// determineDockerHost tries to the determine the docker host that we should connect to
// in the following order of decreasing precedence:
//   - value of "DOCKER_HOST" environment variable
//   - host retrieved from the current context (specified via DOCKER_CONTEXT)
//   - "default docker host" for the host operating system, otherwise
func determineDockerHost() (string, error) {
	// If the docker host is explicitly set via the "DOCKER_HOST" environment variable,
	// then its a no-brainer :shrug:
	if os.Getenv("DOCKER_HOST") != "" {
		return os.Getenv("DOCKER_HOST"), nil
	}

	currentContext := os.Getenv("DOCKER_CONTEXT")
	if currentContext == "" {
		cf, err := cliconfig.Load(cliconfig.Dir())
		if err != nil {
			return "", err
		}
		currentContext = cf.CurrentContext
	}

	// On some systems (windows) `default` is stored in the docker config as the currentContext.
	if currentContext == "" || currentContext == "default" {
		// If a docker context is neither specified via the "DOCKER_CONTEXT" environment variable nor via the
		// $HOME/.docker/config file, then we fall back to connecting to the "default docker host" meant for
		// the host operating system.
		return defaultDockerHost, nil
	}

	storeConfig := ctxstore.NewConfig(
		func() interface{} { return &ddocker.EndpointMeta{} },
		ctxstore.EndpointTypeGetter(ddocker.DockerEndpoint, func() interface{} { return &ddocker.EndpointMeta{} }),
	)

	st := ctxstore.New(cliconfig.ContextStoreDir(), storeConfig)
	md, err := st.GetMetadata(currentContext)
	if err != nil {
		return "", err
	}
	dockerEP, ok := md.Endpoints[ddocker.DockerEndpoint]
	if !ok {
		return "", err
	}
	dockerEPMeta, ok := dockerEP.(ddocker.EndpointMeta)
	if !ok {
		return "", fmt.Errorf("expected docker.EndpointMeta, got %T", dockerEP)
	}

	if dockerEPMeta.Host != "" {
		return dockerEPMeta.Host, nil
	}

	// We might end up here, if the context was created with the `host` set to an empty value (i.e. '').
	// For example:
	// ```sh
	// docker context create foo --docker "host="
	// ```
	// In such scenario, we mimic the `docker` cli and try to connect to the "default docker host".
	return defaultDockerHost, nil
}<|MERGE_RESOLUTION|>--- conflicted
+++ resolved
@@ -75,26 +75,10 @@
 // Able to run docker commands. And handles
 func NewDockerCommand(log *logrus.Entry, osCommand *OSCommand, tr *i18n.TranslationSet, config *config.AppConfig, errorChan chan error) (*DockerCommand, error) {
 	dockerHost, err := determineDockerHost()
-<<<<<<< HEAD
-=======
 	if err != nil {
 		ogLog.Printf("> could not determine host %v", err)
 	}
 
-	// NOTE: Inject the determined docker host to the environment. This allows the
-	//       `SSHHandler.HandleSSHDockerHost()` to create a local unix socket tunneled
-	//       over SSH to the specified ssh host.
-	if strings.HasPrefix(dockerHost, "ssh://") {
-		os.Setenv(dockerHostEnvKey, dockerHost)
-	}
-
-	tunnelCloser, err := ssh.NewSSHHandler(osCommand).HandleSSHDockerHost()
->>>>>>> de401677
-	if err != nil {
-		ogLog.Printf("> could not determine host %v", err)
-	}
-
-<<<<<<< HEAD
 	tunnelCloser, err := ssh.NewSSHHandler(osCommand).HandleSSHDockerHost(dockerHost)
 	if err != nil {
 		ogLog.Fatal(err)
@@ -108,13 +92,6 @@
 	// Discard the previously determined dockerHost
 	if !strings.HasPrefix(dockerHost, "ssh://") {
 		clientOpts = append(clientOpts, client.WithHost(dockerHost))
-=======
-	// Retrieve the docker host from the environment which could have been set by
-	// the `SSHHandler.HandleSSHDockerHost()` and override `dockerHost`.
-	dockerHostFromEnv := os.Getenv(dockerHostEnvKey)
-	if dockerHostFromEnv != "" {
-		dockerHost = dockerHostFromEnv
->>>>>>> de401677
 	}
 
 	cli, err := client.NewClientWithOpts(clientOpts...)
